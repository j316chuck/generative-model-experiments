--- conflicted
+++ resolved
@@ -26,13 +26,8 @@
 	rnn_test_sample_4: batch size 40, runs in 35 seconds, 224 mismatches and loss is a little bit higher. but yeah... runs twice as fast. 
 	rnn_test_sample_5: hidden size 800 * 4, runs in 1066 seconds or 15x slower. so its an n^2 rate slower. surprisingly/unsurprisingly increasing hidden state results in best generated sequences 
 	rnn_test_sample_6: small model, hidden size 100, layers 1, loss a little higher, ran in 23 seconds. 
-<<<<<<< HEAD
-     3. VAE Implementation 
-	1. tmw 5 hours 	
-=======
      3. VAE
 	1. https://colab.research.google.com/drive/1Wl78KHPzQ2Q253Rob5W1o0bd8nu9DZel#scrollTo=zaCO7S0-_KNn&forceEdit=true&offline=true&sandboxMode=true	
->>>>>>> b5f12f05
 
 
 
